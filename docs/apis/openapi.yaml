--- conflicted
+++ resolved
@@ -69,18 +69,6 @@
         success:
           type: boolean
           example: true
-<<<<<<< HEAD
-    DestinationOAuthRedirect:
-      type: object
-      properties:
-        redirect_url:
-          type: string
-          format: url
-          description: Redirect URL for OAuth flow if applicable during destination update.
-          example: "https://dashboard.hookdeck.com/authorize?token=12313123"
-      additionalProperties: false
-=======
->>>>>>> 5efd2a3a
     Topics:
       oneOf:
         - type: string
@@ -633,11 +621,6 @@
           webhook: "#/components/schemas/DestinationCreateWebhook"
           aws_sqs: "#/components/schemas/DestinationCreateAWSSQS"
           rabbitmq: "#/components/schemas/DestinationCreateRabbitMQ"
-<<<<<<< HEAD
-=======
-          hookdeck: "#/components/schemas/DestinationCreateHookdeck"
-          aws_kinesis: "#/components/schemas/DestinationCreateAWSKinesis"
->>>>>>> 5efd2a3a
 
     # Type-Specific Destination Update Schemas (for Request Bodies)
     WebhookCredentialsUpdate:
